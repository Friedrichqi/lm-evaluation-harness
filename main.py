--- conflicted
+++ resolved
@@ -1,11 +1,8 @@
 import os
 import re
 import json
-<<<<<<< HEAD
-=======
 import fnmatch
 import jsonlines
->>>>>>> 3fc5bedc
 import argparse
 import logging
 
@@ -100,14 +97,10 @@
         dumped = json.dumps(results, indent=2)
         print(dumped)
 
+        batch_sizes = ",".join(map(str, results["config"]["batch_sizes"]))
+
         if args.output_path:
             os.makedirs(os.path.dirname(args.output_path), exist_ok=True)
-<<<<<<< HEAD
-            with open(args.output_path, "w") as f:
-                f.write(dumped)
-
-        batch_sizes = ",".join(map(str, results["config"]["batch_sizes"]))
-=======
 
             with open(args.output_path, "w") as f:
                 f.write(dumped)
@@ -126,7 +119,6 @@
                 with jsonlines.open(filename, "w") as f:
                     f.write_all(samples[task_name])
 
->>>>>>> 3fc5bedc
         print(
             f"{args.model} ({args.model_args}), limit: {args.limit}, num_fewshot: {args.num_fewshot}, "
             f"batch_size: {args.batch_size}{f' ({batch_sizes})' if batch_sizes else ''}"
