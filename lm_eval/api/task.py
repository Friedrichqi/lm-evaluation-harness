--- conflicted
+++ resolved
@@ -77,11 +77,8 @@
     gold_alias: Union[Callable, str] = None
     output_type: str = "greedy_until"
     generation_kwargs: dict = None
-<<<<<<< HEAD
     target_delimiter: str = "\n\n"
     fewshot_delimiter: str = " "
-=======
->>>>>>> 6a000adb
     filter_list: Union[str, list] = None
     should_decontaminate: bool = False
     doc_to_decontamination_query: str = None
